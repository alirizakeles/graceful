--- conflicted
+++ resolved
@@ -195,18 +195,11 @@
                             for single_value in value
                         ]
                 else:
-<<<<<<< HEAD
                     if not field.allow_null:
                         object_dict[source] = field.from_representation(value)
                     else:
-                        object_dict[source] = value
-=======
-                    object_dict[source] = (
-                        field.from_representation(value)
-                        if not field.allow_null else None
-                    )
->>>>>>> a86219be
-
+                        object_dict[source] = field.from_representation(
+                            value) if value else None
             except ValueError as err:
                 failed[name] = str(err)
 
